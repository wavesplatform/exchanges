[workspace]
members = ["crates/*"]
resolver = "2"

[workspace.package]
<<<<<<< HEAD
version = "1.1.0"
=======
version = "1.2.0"
>>>>>>> 984dd207
edition = "2021"

[workspace.dependencies]
anyhow = "1.0"
async-trait = "0.1"
base64 = "0.21.0"
bigdecimal = { version = "0.1", features = ["serde"] } # Upgrade to 0.3 and remove patch when possible
num-bigint = { version = "0.2", features = ["i128"] }
num-integer = { version = "0.1", features = ["i128"] }
blake2 = "0.10"
bs58 = "0.5"
bytes = "1.0.1"
cached = "0.46"
chrono = { version = "0.4", features = ["serde"] }
diesel = { version = "1.4.8", default-features = false, features = ["postgres", "chrono", "r2d2", "numeric"] }
diesel-derive-enum = { version = "1.1.2", features = ["postgres"] }
diesel_migrations = "1.4"
envy = "0.4"
fragstrings = { git = "https://github.com/waves-exchange/fragstrings", tag = "v0.2.0" }
futures = "0.3"
itertools = "0.11"
lazy_static = "1.4"
percent-encoding = "2.1"
r2d2 = "0.8"
rayon = "1.5"
regex = "1"
serde = { version = "1.0", features = ["derive"] }
serde_json = "1.0"
serde_qs = { version = "0.12", features = ["warp"] }
humantime-serde = "1.0"
sha3 = "0.10"
thiserror = "1.0"
tokio = { version = "1", features = ["macros", "rt-multi-thread"] }
warp = { version = "0.3", default-features = false }
wavesexchange_log = { git = "https://github.com/waves-exchange/wavesexchange-rs", tag = "wavesexchange_log/0.5.1" }
wavesexchange_loaders = { git = "https://github.com/waves-exchange/wavesexchange-rs", tag = "wavesexchange_loaders/0.2.2" }
wavesexchange_apis = { git = "https://github.com/waves-exchange/wavesexchange-rs", tag = "wavesexchange_apis/0.1.31" }
wavesexchange_warp = { git = "https://github.com/waves-exchange/wavesexchange-rs", tag = "wavesexchange_warp/0.14.6" }
waves-protobuf-schemas = { git = "https://github.com/wavesplatform/protobuf-schemas", tag = "rust_v1.4.3-1" }

# Local crates
database = { path = "./crates/database", version = "0.0.0" }
shared = { path = "./crates/shared", version = "0.0.0" }

[patch.crates-io]
# transitively sets up bigdecimal = "0.1.2" in wavesexchange_apis
# remove after migrating on diesel 2
bigdecimal = { git = "https://github.com/akubera/bigdecimal-rs/", tag = "v0.1.2" }<|MERGE_RESOLUTION|>--- conflicted
+++ resolved
@@ -3,11 +3,7 @@
 resolver = "2"
 
 [workspace.package]
-<<<<<<< HEAD
-version = "1.1.0"
-=======
 version = "1.2.0"
->>>>>>> 984dd207
 edition = "2021"
 
 [workspace.dependencies]
